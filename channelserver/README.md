--- conflicted
+++ resolved
@@ -9,21 +9,15 @@
 
 ## GeoIP lookup
 This product includes GeoLite2 data created by MaxMind, available from
-[http://www.maxmind.com](http://www.maxmind.com).
-
-This product includes GeoLite2 data created by MaxMind, available from
 [https://www.maxmind.com](https://www.maxmind.com).
 
 This will require a [maxmind GeoIP](https://dev.maxmind.com/geoip/geoip2/geolite2/) lookup database. This presumes that
 the database will be in `mmdb/latest/GeoLite2-City.mmdb`. Use the
 `mmdb_loc` to specify a different path (*Note:* if running in the debugger,
 you may need to create a symlink under `target/debug`.)
-<<<<<<< HEAD
 
 If desired the `fetch_mmdb.bash` script will fetch and install the
 latest copy of the GeoLite2 db.
-=======
->>>>>>> 2c4a875a
 
 ## Compile and run:
 
